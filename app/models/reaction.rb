--- conflicted
+++ resolved
@@ -107,13 +107,9 @@
     # @return [FalseClass] they're not (yet) spamming the system
     def user_has_been_given_too_many_spammy_article_reactions?(user:, threshold: 2, include_user_profile: false)
       threshold -= 1 if include_user_profile && user_has_spammy_profile_reaction?(user: user)
-<<<<<<< HEAD
       threshold = 4 if user.articles.published.count >= 8 && threshold < 4
-      article_vomits.where(reactable_id: user.articles.where("published_at > ?", 1.month.ago).ids).size > threshold &&
+      article_vomits.where(status: "confirmed").where(reactable_id: user.articles.where("published_at > ?", 1.month.ago).ids).size > threshold &&
         user.articles.where("published_at > ?", 1.month.ago).where("score < ?", -50).size > threshold
-=======
-      article_vomits.where(status: "confirmed").where(reactable_id: user.articles.where("published_at > ?", 1.month.ago).ids).size > threshold
->>>>>>> f7e51730
     end
 
     # @param user [User] the user who might be spamming the system
@@ -125,13 +121,9 @@
     # @return [FalseClass] they're not (yet) spamming the system
     def user_has_been_given_too_many_spammy_comment_reactions?(user:, threshold: 2, include_user_profile: false)
       threshold -= 1 if include_user_profile && user_has_spammy_profile_reaction?(user: user)
-<<<<<<< HEAD
       threshold = 4 if user.comments.count >= 8 && threshold < 4
-      comment_vomits.where(reactable_id: user.comments.where("created_at > ?", 1.month.ago).ids).size > threshold &&
+      comment_vomits.where(status: "confirmed").where(reactable_id: user.comments.where("created_at > ?", 1.month.ago).ids).size > threshold
         user.comments.where("created_at > ?", 1.month.ago).where("score < ?", -50).size > threshold
-=======
-      comment_vomits.where(status: "confirmed").where(reactable_id: user.comments.where("created_at > ?", 1.month.ago).ids).size > threshold
->>>>>>> f7e51730
     end
 
     # @param user [User] the user who might be spamming the system
